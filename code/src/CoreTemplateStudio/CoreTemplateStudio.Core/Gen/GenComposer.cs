--- conflicted
+++ resolved
@@ -15,159 +15,6 @@
 {
     public class GenComposer
     {
-<<<<<<< HEAD
-=======
-        private const string All = "all";
-
-        public static IEnumerable<string> GetSupportedProjectTypes(string platform)
-        {
-            return GenContext.ToolBox.Repo.GetAll()
-                .Where(t => t.GetTemplateType() == TemplateType.Project
-                                && t.GetPlatform() == platform)
-                .SelectMany(t => t.GetProjectTypeList())
-                .Distinct();
-        }
-
-        public static IEnumerable<SupportedFramework> GetSupportedFx(string projectType, string platform)
-        {
-            var filtered = GenContext.ToolBox.Repo.GetAll()
-                          .Where(t => t.GetTemplateType() == TemplateType.Project
-                          && t.GetProjectTypeList().Contains(projectType)
-                          && t.GetPlatform().Equals(platform, StringComparison.OrdinalIgnoreCase)).ToList();
-
-            var result = new List<SupportedFramework>();
-            result.AddRange(filtered.SelectMany(t => t.GetFrontEndFrameworkList()).Select(name => new SupportedFramework(name, FrameworkTypes.FrontEnd)).ToList());
-            result.AddRange(filtered.SelectMany(t => t.GetBackEndFrameworkList()).Select(name => new SupportedFramework(name, FrameworkTypes.BackEnd)));
-            result = result.Distinct().ToList();
-
-            return result;
-        }
-
-        public static IEnumerable<ITemplateInfo> GetPages(string projectType, string platform, string frontEndFramework = null, string backEndFramework = null)
-        {
-            return GetTemplateTypeInfo(projectType, platform, TemplateType.Page, frontEndFramework, backEndFramework);
-        }
-
-        public static IEnumerable<ITemplateInfo> GetFeatures(string projectType, string platform, string frontEndFramework = null, string backEndFramework = null)
-        {
-            return GetTemplateTypeInfo(projectType, platform, TemplateType.Feature, frontEndFramework, backEndFramework);
-        }
-
-        private static IEnumerable<ITemplateInfo> GetTemplateTypeInfo(string projectType, string platform, TemplateType type, string frontEndFramework = null, string backEndFramework = null)
-        {
-            return GenContext.ToolBox.Repo.Get(t => t.GetTemplateType() == type
-               && (t.GetProjectTypeList().Contains(projectType) || t.GetProjectTypeList().Contains(All))
-               && t.GetPlatform().Equals(platform, StringComparison.OrdinalIgnoreCase)
-               && IsMatchFrontEnd(t, frontEndFramework)
-               && IsMatchBackEnd(t, backEndFramework)).ToList();
-        }
-
-        private static bool IsMatchFrontEnd(ITemplateInfo info, string frontEndFramework)
-        {
-            return string.IsNullOrEmpty(frontEndFramework)
-                    || info.GetFrontEndFrameworkList().Contains(frontEndFramework, StringComparer.OrdinalIgnoreCase)
-                    || info.GetFrontEndFrameworkList().Contains(All, StringComparer.OrdinalIgnoreCase);
-        }
-
-        private static bool IsMatchBackEnd(ITemplateInfo info, string backEndFramework)
-        {
-            return string.IsNullOrEmpty(backEndFramework)
-                    || info.GetBackEndFrameworkList().Contains(backEndFramework, StringComparer.OrdinalIgnoreCase)
-                    || info.GetBackEndFrameworkList().Contains(All, StringComparer.OrdinalIgnoreCase);
-        }
-
-        public static IEnumerable<LayoutInfo> GetLayoutTemplates(string projectType, string frontEndFramework, string backEndFramework, string platform)
-        {
-            var projectTemplates = GetProjectTemplates(projectType, frontEndFramework, backEndFramework, platform);
-            foreach (var projectTemplate in projectTemplates)
-            {
-                var layout = projectTemplate?
-                    .GetLayout()
-                    .Where(l => l.ProjectType == null || l.ProjectType.GetMultiValue().Contains(projectType));
-
-                if (layout != null)
-                {
-                    foreach (var item in layout)
-                    {
-                        var template = GenContext.ToolBox.Repo.Find(t => t.GroupIdentity == item.TemplateGroupIdentity
-                                                                && IsMatchFrontEnd(t, frontEndFramework)
-                                                                && IsMatchBackEnd(t, backEndFramework)
-                                                                && t.GetPlatform() == platform);
-
-                        if (template == null)
-                        {
-                            LogOrAlertException(string.Format(StringRes.ErrorLayoutNotFound, item.TemplateGroupIdentity, frontEndFramework, backEndFramework, platform));
-                        }
-                        else
-                        {
-                            var templateType = template.GetTemplateType();
-
-                            if (templateType != TemplateType.Page && templateType != TemplateType.Feature)
-                            {
-                                LogOrAlertException(string.Format(StringRes.ErrorLayoutType, template.Identity));
-                            }
-                            else
-                            {
-                                yield return new LayoutInfo() { Layout = item, Template = template };
-                            }
-                        }
-                    }
-                }
-            }
-        }
-
-        public static IEnumerable<ITemplateInfo> GetAllDependencies(ITemplateInfo template, string frontEndFramework, string backEndFramework, string platform)
-        {
-            return GetDependencies(template, frontEndFramework, backEndFramework, platform, new List<ITemplateInfo>());
-        }
-
-        private static IEnumerable<ITemplateInfo> GetDependencies(ITemplateInfo template, string frontEndFramework, string backEndFramework, string platform, IList<ITemplateInfo> dependencyList)
-        {
-            var dependencies = template.GetDependencyList();
-
-            foreach (var dependency in dependencies)
-            {
-                var dependencyTemplate = GenContext.ToolBox.Repo.Find(t => t.Identity == dependency
-                                                                     && IsMatchFrontEnd(t, frontEndFramework)
-                                                                     && IsMatchBackEnd(t, backEndFramework)
-                                                                     && t.GetPlatform() == platform);
-
-                if (dependencyTemplate == null)
-                {
-                    LogOrAlertException(string.Format(StringRes.ErrorDependencyNotFound, dependency, frontEndFramework, backEndFramework, platform));
-                }
-                else
-                {
-                    var templateType = dependencyTemplate?.GetTemplateType();
-
-                    if (templateType != TemplateType.Page && templateType != TemplateType.Feature)
-                    {
-                        LogOrAlertException(string.Format(StringRes.ErrorDependencyType, dependencyTemplate.Identity));
-                    }
-                    else if (dependencyTemplate.GetMultipleInstance())
-                    {
-                        LogOrAlertException(string.Format(StringRes.ErrorDependencyMultipleInstance, dependencyTemplate.Identity));
-                    }
-                    else if (dependencyList.Any(d => d.Identity == template.Identity && d.GetDependencyList().Contains(template.Identity)))
-                    {
-                        LogOrAlertException(string.Format(StringRes.ErrorDependencyCircularReference, template.Identity, dependencyTemplate.Identity));
-                    }
-                    else
-                    {
-                        if (!dependencyList.Contains(dependencyTemplate))
-                        {
-                            dependencyList.Add(dependencyTemplate);
-                        }
-
-                        GetDependencies(dependencyTemplate, frontEndFramework, backEndFramework, platform, dependencyList);
-                    }
-                }
-            }
-
-            return dependencyList;
-        }
-
->>>>>>> ceff2582
         public static IEnumerable<GenInfo> Compose(UserSelection userSelection)
         {
             var genQueue = new List<GenInfo>();
@@ -213,24 +60,8 @@
 
         private static void AddProject(UserSelection userSelection, List<GenInfo> genQueue)
         {
-<<<<<<< HEAD
-            var projectTemplate = GenContext.ToolBox.Repo.GetTemplates(TemplateType.Project, userSelection.Platform, userSelection.ProjectType, userSelection.FrontEndFramework, userSelection.BackEndFramework)
-                .FirstOrDefault();
-            var genProject = CreateGenInfo(GenContext.Current.ProjectName, projectTemplate, genQueue, false);
-
-            genProject.Parameters.Add(GenParams.Username, Environment.UserName);
-            genProject.Parameters.Add(GenParams.WizardVersion, string.Concat("v", GenContext.ToolBox.WizardVersion));
-            genProject.Parameters.Add(GenParams.TemplatesVersion, string.Concat("v", GenContext.ToolBox.TemplatesVersion));
-            genProject.Parameters.Add(GenParams.ProjectType, userSelection.ProjectType);
-            genProject.Parameters.Add(GenParams.FrontEndFramework, userSelection.FrontEndFramework);
-            genProject.Parameters.Add(GenParams.BackEndFramework, userSelection.BackEndFramework);
-            genProject.Parameters.Add(GenParams.Platform, userSelection.Platform);
-            genProject.Parameters.Add(GenParams.ProjectName, GenContext.Current.ProjectName);
-        }
-
-        private static void AddTemplates(IEnumerable<UserSelectionItem> selectedTemplates, List<GenInfo> genQueue, UserSelection userSelection, bool newItemGeneration)
-=======
-            var projectTemplates = GetProjectTemplates(userSelection.ProjectType, userSelection.FrontEndFramework, userSelection.BackEndFramework, userSelection.Platform);
+            var projectTemplates = GenContext.ToolBox.Repo.GetTemplates(TemplateType.Project, userSelection.Platform, userSelection.ProjectType, userSelection.FrontEndFramework, userSelection.BackEndFramework);
+
             foreach (var projectTemplate in projectTemplates)
             {
                 var genProject = CreateGenInfo(GenContext.Current.ProjectName, projectTemplate, genQueue, false);
@@ -246,18 +77,7 @@
             }
         }
 
-        private static IEnumerable<ITemplateInfo> GetProjectTemplates(string projectType, string frontEndFramework, string backEndFramework, string platform)
-        {
-            return GenContext.ToolBox.Repo
-                                .Get(t => t.GetTemplateType() == TemplateType.Project
-                                            && t.GetProjectTypeList().Any(p => p.Equals(projectType, StringComparison.OrdinalIgnoreCase))
-                                            && IsMatchFrontEnd(t, frontEndFramework)
-                                            && IsMatchBackEnd(t, backEndFramework)
-                                            && t.GetPlatform().Equals(platform, StringComparison.OrdinalIgnoreCase));
-        }
-
-        private static void AddTemplates(IEnumerable<TemplateInfo> templates, List<GenInfo> genQueue, UserSelection userSelection, bool newItemGeneration)
->>>>>>> ceff2582
+        private static void AddTemplates(IEnumerable<UserSelectionItem> selectedTemplates, List<GenInfo> genQueue, UserSelection userSelection, bool newItemGeneration)
         {
             foreach (var selectedTemplate in selectedTemplates)
             {
